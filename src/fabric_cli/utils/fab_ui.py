--- conflicted
+++ resolved
@@ -94,10 +94,6 @@
     data: Optional[Any] = None,
     hidden_data: Optional[Any] = None,
     show_headers: bool = False,
-<<<<<<< HEAD
-=======
-    show_key_value_list: bool = False,
->>>>>>> 6d25ecf4
 ) -> None:
     """Create a FabricCLIOutput instance and print it depends on the format.
 
@@ -358,16 +354,12 @@
             or show_headers
         ):
             data_keys = output.result.get_data_keys() if output_result.data else []
-<<<<<<< HEAD
             if len(data_keys) > 0:
                 print_entries_unix_style(output_result.data, data_keys, header=(len(data_keys) > 1 or show_headers))
             else:
                 _print_raw_data(output_result.data)
-=======
-            print_entries_unix_style(output_result.data, data_keys, header=show_headers)
         elif output.show_key_value_list:
             _print_entries_key_value_list_style(output_result.data)
->>>>>>> 6d25ecf4
         else:
             _print_raw_data(output_result.data)
 
