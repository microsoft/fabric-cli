--- conflicted
+++ resolved
@@ -29,14 +29,9 @@
     utils_set.print_set_warning()
     if args.force or utils_ui.prompt_confirm():
 
-<<<<<<< HEAD
         # Read new values from the user and retrieve updated shortcut definition with the new values.
         updated_def = utils_set.update_fabric_element(
             shortcut_def, query, args.input, extract_updated_only=False
-=======
-        _, updated_def = utils_set.update_fabric_element(
-            shortcut_def, query, args.input, decode_encode=False
->>>>>>> bddff6bd
         )
 
         if "target" in updated_def and "type" in updated_def["target"]:
