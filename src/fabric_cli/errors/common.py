# Copyright (c) Microsoft Corporation.
# Licensed under the MIT License.


from typing import Optional

from fabric_cli.core import fab_constant


class CommonErrors:

    @staticmethod
    def invalid_entries_format() -> str:
        return "Invalid entries format"
    
    @staticmethod
    def invalid_jmespath_query() -> str:
        return f"Invalid jmespath query (https://jmespath.org)"

    @staticmethod
    def invalid_hostname(hostname: str) -> str:
        return f"Invalid hostname for '{hostname}'"

    @staticmethod
    def invalid_result_format() -> str:
        return f"Invalid result format provided - can't be None or empty"

    @staticmethod
    def invalid_element_type(element_type: str) -> str:
        return f"'{element_type}' is not a valid Fabric element type"

    @staticmethod
    def invalid_workspace_type(workspace_type: str) -> str:
        return f"'{workspace_type}' is not a valid Fabric workspace type"

    @staticmethod
    def invalid_item_type(item_type: str) -> str:
        return f"'{item_type}' is not a valid Fabric item type"

    @staticmethod
    def invalid_virtual_workspace_type(vws_type: str) -> str:
        return f"'{vws_type}' is not a valid Fabric virtual workspace type"

    @staticmethod
    def invalid_virtual_item_container_type(vic_type: str) -> str:
        return f"'{vic_type}' is not a valid Fabric virtual item container type"

    @staticmethod
    def file_or_directory_not_exists() -> str:
        return "The specified file or directory does not exist"

    @staticmethod
    def invalid_json_format() -> str:
        return "Invalid JSON format"

    @staticmethod
    def type_not_supported(type_name: str) -> str:
        return f"The type '{type_name}' is not supported"

    @staticmethod
    def invalid_path(path: Optional[str] = None) -> str:
        return (
            f"The path '{path}' is invalid" if path else "The specified path is invalid"
        )

    @staticmethod
    def invalid_guid(parameter_name: str) -> str:
        return f"The parameter '{parameter_name}' must be a valid GUID"

    @staticmethod
    def unauthorized() -> str:
        return "Access is unauthorized"

    @staticmethod
    def forbidden() -> str:
        return "Access is forbidden. You do not have permission to access this resource"

    @staticmethod
    def max_retries_exceeded(retries_count: int) -> str:
        return f"Maximum retries ({retries_count}) exceeded. The operation could not be completed"

    @staticmethod
    def unexpected_error(error: str) -> str:
        return f"An unexpected error occurred: {error}"

    @staticmethod
    def operation_failed(error: str) -> str:
        return f"The operation failed: {error}"

    @staticmethod
    def operation_cancelled(error: str) -> str:
        return f"The operation was cancelled: {error}"

    @staticmethod
    def invalid_headers_format() -> str:
        return "The headers format is invalid"

    @staticmethod
    def invalid_json_content(content: str, error: Optional[str]) -> str:
        base_msg = f"The JSON content is invalid: {content}"
        return f"{base_msg}. Error: {error}" if error else f"{base_msg}"

    @staticmethod
    def resource_not_found(resource: Optional[dict] = None) -> str:
        return (
            f"The {resource['type']} '{resource['name']}' could not be found"
            if resource
            else "The requested resource could not be found"
        )

    @staticmethod
    def json_decode_error(error: str) -> str:
        return f"Failed to decode JSON: {error}"

    @staticmethod
    def traversing_not_supported(path: str) -> str:
        return f"Traversing into '{path}' is not supported"

    @staticmethod
    def personal_workspace_not_found() -> str:
        return "The personal workspace could not be found"

    @staticmethod
    def personal_workspace_user_auth_only() -> str:
        return "The personal workspace is only available with user authentication"

    @staticmethod
    def folder_not_found_in_item(
        folder: str, item_name: str, valid_folders: str
    ) -> str:
        return f"The folder '{folder}' could not be found in item '{item_name}'. Valid folders are: {valid_folders}"

    @staticmethod
    def path_not_found(path: str) -> str:
        return f"The path '{path}' could not be found"

    @staticmethod
    def item_not_supported_in_context(item_type: str, context_type: str) -> str:
        return f"The item type '{item_type}' is not supported in the context '{context_type}'"

    @staticmethod
    def item_not_supported(item_type: str) -> str:
        return f"The item type '{item_type}' is not supported"

    @staticmethod
    def output_format_not_supported(output_type: str) -> str:
        return f"Output format {output_type} not supported"

    @staticmethod
    def folder_not_found(folder_name: str) -> str:
        return f"Folder '{folder_name}' not found"

    @staticmethod
    def universal_security_disabled(name: str) -> str:
        return f"Universal security is disabled for '{name}'"

    @staticmethod
    def job_instance_failed(job_id: str) -> str:
        return f"Job instance '{job_id}' Failed"

    @staticmethod
    def file_not_accessible(file_path: str) -> str:
        return f"Cannot access '{file_path}'. No such file or directory"

    @staticmethod
    def no_such_file_or_directory() -> str:
        return "No such file or directory"

    @staticmethod
    def only_supported_for_lakehouse_files() -> str:
        return "Only supported for Lakehouse/Files"

    @staticmethod
    def file_not_found(file_path: str) -> str:
        return f"The file at {file_path} was not found"

    @staticmethod
    def file_not_valid_json(file_path: str) -> str:
        return f"The file at {file_path} is not a valid JSON file"

    @staticmethod
    def invalid_destination_expected_file_or_folder() -> str:
        return "Invalid destination, expected file or writable folder"

    @staticmethod
    def cannot_write_in_folder(
        root_folder: str, item_type: str, supported_folders: str
    ) -> str:
        return f"Cannot write in folder '{root_folder}' for {item_type}. Only {supported_folders} folders are supported"

    @staticmethod
    def invalid_creation_method_for_connection(
        con_type: str, supported_creation_methods: list
    ) -> str:
        return f"Invalid creation method. Supported creation methods for {con_type} are {supported_creation_methods}"

    @staticmethod
    def missing_connection_creation_method_or_parameters(
        supported_creation_methods: list,
    ) -> str:
        return f"Missing connection creation method and parameters. Please indicate either one of the following creation methods: {supported_creation_methods}, or provide parameters for automatic selection"
<<<<<<< HEAD

    @staticmethod
    def definition_update_not_supported_for_item_type(item_type: str) -> str:
        return f"Item type '{item_type}' does not support definition updates"

    @staticmethod
    def invalid_item_set_query(query_value: str) -> str:
        return (
            f"Invalid query '{query_value}'. Allowed queries for items are: "
            f"{', '.join(fab_constant.ITEM_SET_ALLOWED_METADATA_KEYS)}, "
            f"'{fab_constant.ITEM_QUERY_DEFINITION}', '{fab_constant.ITEM_QUERY_DEFINITION}.*', "
            f"or '{fab_constant.ITEM_QUERY_PROPERTIES}.*'"
        )

    @staticmethod
    def invalid_set_item_query(query_path: str) -> str:
        return f"Invalid query. Either '{query_path}' is not a valid query or the item does not contain the specified path"
=======
    
    @staticmethod
    def missing_onpremises_gateway_parameters(
        missing_params: list,
    ) -> str:
        return  f"Missing parameters for credential values in OnPremisesGateway connectivity type: {missing_params}"

    @staticmethod
    def invalid_onpremises_gateway_values() -> str:
        return "Values must be a list of JSON objects, each containing 'gatewayId' and 'encryptedCredentials' keys"
>>>>>>> f7bf1d79
<|MERGE_RESOLUTION|>--- conflicted
+++ resolved
@@ -199,7 +199,6 @@
         supported_creation_methods: list,
     ) -> str:
         return f"Missing connection creation method and parameters. Please indicate either one of the following creation methods: {supported_creation_methods}, or provide parameters for automatic selection"
-<<<<<<< HEAD
 
     @staticmethod
     def definition_update_not_supported_for_item_type(item_type: str) -> str:
@@ -217,7 +216,6 @@
     @staticmethod
     def invalid_set_item_query(query_path: str) -> str:
         return f"Invalid query. Either '{query_path}' is not a valid query or the item does not contain the specified path"
-=======
     
     @staticmethod
     def missing_onpremises_gateway_parameters(
@@ -227,5 +225,4 @@
 
     @staticmethod
     def invalid_onpremises_gateway_values() -> str:
-        return "Values must be a list of JSON objects, each containing 'gatewayId' and 'encryptedCredentials' keys"
->>>>>>> f7bf1d79
+        return "Values must be a list of JSON objects, each containing 'gatewayId' and 'encryptedCredentials' keys"